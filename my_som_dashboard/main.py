# main.py

"""
Entry point for Bokeh Server: assembles data, models, plots, and widgets.
"""

import os
from bokeh.io import curdoc
<<<<<<< HEAD
from bokeh.layouts import column, row
from bokeh.models import CustomJS
from bokeh.events import ButtonClick
=======
from bokeh.layouts import column, row
from bokeh.models import CustomJS
from bokeh.events import ButtonClick, Tap
>>>>>>> 1fb541b2

from data_loader import load_data, scale_data
from som_model import train_som, compute_umatrix
from cluster_analysis import assign_clusters, compute_cluster_means
from widgets import create_um_toggle, create_cluster_buttons
from plots import build_hex_plot, build_map_plot, build_data_table


# 1) Load & preprocess
HERE = os.path.dirname(__file__)
gpkg_path = os.path.join(HERE, 'data', 'mydata.gpkg')
gdf = load_data(gpkg_path)
scaled_df, geo_df = scale_data(gdf)

# 2) Train SOM & compute U-Matrix
som     = train_som(scaled_df)
um_flat = compute_umatrix(som)

# 3) Assign clusters & compute summary
hex_df           = assign_clusters(som, scaled_df)
cluster_means_df = compute_cluster_means(hex_df)

# 4) Create widgets
toggle          = create_um_toggle()
cluster_buttons = create_cluster_buttons(n_clusters=cluster_means_df.shape[0])

# 5) Build plots & table
# build_hex_plot now returns a ColumnDataSource of one row per SOM unit
p_hex, source_hex = build_hex_plot(hex_df, som, um_flat, toggle)

# pass BMU coords into geo_df so map_source has them for region selection
geo_with_bmu = geo_df.assign(bmu_x=hex_df['bmu_x'], bmu_y=hex_df['bmu_y'])
p_map, source_map = build_map_plot(geo_with_bmu, hex_df, cluster_buttons)

data_table   = build_data_table(cluster_means_df)
source_table = data_table.source

# 6a) Cluster‐button callbacks: select/deselect all units & regions in the cluster
for i, btn in enumerate(cluster_buttons):
    btn.js_on_event(ButtonClick, CustomJS(args=dict(
        hex_src=source_hex,
        map_src=source_map,
        table_src=source_table,
        cl=i
    ), code="""
        // gather unit indices for cluster cl
        const hex_inds = [];
        const hx = hex_src.data['hc_cluster'];
        for (let j = 0; j < hx.length; j++) {
            if (hx[j] === cl) hex_inds.push(j);
        }
        // gather region indices for cluster cl
        const map_inds = [];
        const mx = map_src.data['hc_cluster'];
        for (let j = 0; j < mx.length; j++) {
            if (mx[j] === cl) map_inds.push(j);
        }
        // toggle-off if already selected
        const already = table_src.selected.indices.length===1
                       && table_src.selected.indices[0]===cl;
        if (already) {
            hex_src.selected.indices   = [];
            map_src.selected.indices   = [];
            table_src.selected.indices = [];
        } else {
            hex_src.selected.indices   = hex_inds;
            map_src.selected.indices   = map_inds;
            table_src.selected.indices = [cl];
        }
        hex_src.change.emit();
        map_src.change.emit();
        table_src.change.emit();
    """))

# 6b) Hex‐plot → Map & Table connectivity: single‐unit selection
<<<<<<< HEAD
source_hex.selected.js_on_change('indices', CustomJS(args=dict(
    hex_src=source_hex,
    map_src=source_map,
    table_src=source_table
), code="""
    const inds = hex_src.selected.indices;
    if (hex_src.data._skip){
        hex_src.data._skip = false;
        return;
    }
    if (inds.length === 1 && hex_src.data._last_sel === inds[0]) {
        hex_src.data._skip = true;
        hex_src.selected.indices   = [];
        map_src.selected.indices   = [];
        table_src.selected.indices = [];
        hex_src.data._last_sel = null;
        hex_src.change.emit();
        map_src.change.emit();
        table_src.change.emit();
        return;
    }
    hex_src.data._last_sel = inds.length === 1 ? inds[0] : null;
    if (inds.length === 0) {
        map_src.selected.indices   = [];
        table_src.selected.indices = [];
    } else if (inds.length === 1) {
        const idx = inds[0];
        // find all regions with matching BMU coords
        const bx = hex_src.data['bmu_x'][idx];
        const by = hex_src.data['bmu_y'][idx];
        const xs = map_src.data['bmu_x'];
        const ys = map_src.data['bmu_y'];
        const region_inds = [];
        for (let i = 0; i < xs.length; i++) {
            if (xs[i] === bx && ys[i] === by) {
                region_inds.push(i);
            }
        }
        map_src.selected.indices   = region_inds;
        const cl = hex_src.data['hc_cluster'][idx];
        table_src.selected.indices = [cl];
    } else {
        return;
    }
    map_src.change.emit();
    table_src.change.emit();
"""))

# 6c) Map‐plot → Hex & Table connectivity: single‐unit selection
source_map.selected.js_on_change('indices', CustomJS(args=dict(
    hex_src=source_hex,
    map_src=source_map,
    table_src=source_table
), code="""
    const inds = map_src.selected.indices;
    if (map_src.data._skip){
        map_src.data._skip = false;
        return;
    }
    if (inds.length === 1 && map_src.data._last_sel === inds[0]) {
        map_src.data._skip = true;
        map_src.selected.indices   = [];
        hex_src.selected.indices   = [];
        table_src.selected.indices = [];
        map_src.data._last_sel = null;
        map_src.change.emit();
        hex_src.change.emit();
        table_src.change.emit();
        return;
    }
    map_src.data._last_sel = inds.length === 1 ? inds[0] : null;
    if (inds.length === 0) {
        hex_src.selected.indices   = [];
        table_src.selected.indices = [];
    } else if (inds.length === 1) {
        const idx = inds[0];
        const bx  = map_src.data['bmu_x'][idx];
        const by  = map_src.data['bmu_y'][idx];
        const xs  = hex_src.data['bmu_x'];
        const ys  = hex_src.data['bmu_y'];
        let hex_i = null;
        for (let i = 0; i < xs.length; i++) {
            if (xs[i] === bx && ys[i] === by) { hex_i = i; break; }
        }
        hex_src.selected.indices   = hex_i !== null ? [hex_i] : [];
        const cl = map_src.data['hc_cluster'][idx];
        table_src.selected.indices = [cl];
    } else {
        return;
    }
    hex_src.change.emit();
    table_src.change.emit();
"""))

=======
source_hex.selected.js_on_change('indices', CustomJS(args=dict(
    hex_src=source_hex,
    map_src=source_map,
    table_src=source_table
), code="""
    const inds = hex_src.selected.indices;
    if (inds.length === 0) {
        map_src.selected.indices   = [];
        table_src.selected.indices = [];
    } else if (inds.length === 1) {
        const idx = inds[0];
        // find all regions with matching BMU coords
        const bx = hex_src.data['bmu_x'][idx];
        const by = hex_src.data['bmu_y'][idx];
        const xs = map_src.data['bmu_x'];
        const ys = map_src.data['bmu_y'];
        const region_inds = [];
        for (let i = 0; i < xs.length; i++) {
            if (xs[i] === bx && ys[i] === by) {
                region_inds.push(i);
            }
        }
        map_src.selected.indices   = region_inds;
        // highlight cluster row
        const cl = hex_src.data['hc_cluster'][idx];
        table_src.selected.indices = [cl];
    } else {
        return;
    }
    map_src.change.emit();
    table_src.change.emit();
"""))

# 6c) Map‐plot → Hex & Table connectivity: single‐unit selection

source_map.selected.js_on_change('indices', CustomJS(args=dict(
    hex_src=source_hex,
    map_src=source_map,
    table_src=source_table
), code="""
    const inds = map_src.selected.indices;
    if (inds.length === 0) {
        hex_src.selected.indices   = [];
        table_src.selected.indices = [];
    } else if (inds.length === 1) {
        const idx = inds[0];
        const bx  = map_src.data['bmu_x'][idx];
        const by  = map_src.data['bmu_y'][idx];
        const xs  = hex_src.data['bmu_x'];
        const ys  = hex_src.data['bmu_y'];
        let hex_i = null;
        for (let i = 0; i < xs.length; i++) {
            if (xs[i] === bx && ys[i] === by) { hex_i = i; break; }
        }
        hex_src.selected.indices   = hex_i !== null ? [hex_i] : [];
        const cl = map_src.data['hc_cluster'][idx];
        table_src.selected.indices = [cl];
    } else {
        return;
    }
    hex_src.change.emit();
    table_src.change.emit();
"""))
>>>>>>> 1fb541b2

# 6d) Toggle selection on repeated taps
p_hex.js_on_event(Tap, CustomJS(args=dict(src=source_hex), code="""
    const inds = src.selected.indices;
    if (inds.length === 1) {
        const idx = inds[0];
        if (src.data._last_sel === idx) {
            src.selected.indices = [];
            src.data._last_sel = null;
        } else {
            src.data._last_sel = idx;
        }
        src.change.emit();
    }
"""))

p_map.js_on_event(Tap, CustomJS(args=dict(src=source_map), code="""
    const inds = src.selected.indices;
    if (inds.length === 1) {
        const idx = inds[0];
        if (src.data._last_sel === idx) {
            src.selected.indices = [];
            src.data._last_sel = null;
        } else {
            src.data._last_sel = idx;
        }
        src.change.emit();
    }
"""))

# 6d) Toggle selection on repeated taps
p_hex.js_on_event(Tap, CustomJS(args=dict(src=source_hex), code="""
    const inds = src.selected.indices;
    if (inds.length === 1) {
        const idx = inds[0];
        if (src.data._last_sel === idx) {
            src.selected.indices = [];
            src.data._last_sel = null;
        } else {
            src.data._last_sel = idx;
        }
        src.change.emit();
    }
"""))

p_map.js_on_event(Tap, CustomJS(args=dict(src=source_map), code="""
    const inds = src.selected.indices;
    if (inds.length === 1) {
        const idx = inds[0];
        if (src.data._last_sel === idx) {
            src.selected.indices = [];
            src.data._last_sel = null;
        } else {
            src.data._last_sel = idx;
        }
        src.change.emit();
    }
"""))

# 7) Assemble layout
layout = column(
    row(toggle, *cluster_buttons, sizing_mode="stretch_width"),
    row(p_hex,    p_map,           sizing_mode="stretch_width"),
    data_table,
    sizing_mode="stretch_width"
)

curdoc().add_root(layout)
curdoc().title = "SOM Dashboard"
<|MERGE_RESOLUTION|>--- conflicted
+++ resolved
@@ -1,321 +1,249 @@
-# main.py
-
-"""
-Entry point for Bokeh Server: assembles data, models, plots, and widgets.
-"""
-
-import os
-from bokeh.io import curdoc
-<<<<<<< HEAD
-from bokeh.layouts import column, row
-from bokeh.models import CustomJS
-from bokeh.events import ButtonClick
-=======
-from bokeh.layouts import column, row
-from bokeh.models import CustomJS
-from bokeh.events import ButtonClick, Tap
->>>>>>> 1fb541b2
-
-from data_loader import load_data, scale_data
-from som_model import train_som, compute_umatrix
-from cluster_analysis import assign_clusters, compute_cluster_means
-from widgets import create_um_toggle, create_cluster_buttons
-from plots import build_hex_plot, build_map_plot, build_data_table
-
-
-# 1) Load & preprocess
-HERE = os.path.dirname(__file__)
-gpkg_path = os.path.join(HERE, 'data', 'mydata.gpkg')
-gdf = load_data(gpkg_path)
-scaled_df, geo_df = scale_data(gdf)
-
-# 2) Train SOM & compute U-Matrix
-som     = train_som(scaled_df)
-um_flat = compute_umatrix(som)
-
-# 3) Assign clusters & compute summary
-hex_df           = assign_clusters(som, scaled_df)
-cluster_means_df = compute_cluster_means(hex_df)
-
-# 4) Create widgets
-toggle          = create_um_toggle()
-cluster_buttons = create_cluster_buttons(n_clusters=cluster_means_df.shape[0])
-
-# 5) Build plots & table
-# build_hex_plot now returns a ColumnDataSource of one row per SOM unit
-p_hex, source_hex = build_hex_plot(hex_df, som, um_flat, toggle)
-
-# pass BMU coords into geo_df so map_source has them for region selection
-geo_with_bmu = geo_df.assign(bmu_x=hex_df['bmu_x'], bmu_y=hex_df['bmu_y'])
-p_map, source_map = build_map_plot(geo_with_bmu, hex_df, cluster_buttons)
-
-data_table   = build_data_table(cluster_means_df)
-source_table = data_table.source
-
-# 6a) Cluster‐button callbacks: select/deselect all units & regions in the cluster
-for i, btn in enumerate(cluster_buttons):
-    btn.js_on_event(ButtonClick, CustomJS(args=dict(
-        hex_src=source_hex,
-        map_src=source_map,
-        table_src=source_table,
-        cl=i
-    ), code="""
-        // gather unit indices for cluster cl
-        const hex_inds = [];
-        const hx = hex_src.data['hc_cluster'];
-        for (let j = 0; j < hx.length; j++) {
-            if (hx[j] === cl) hex_inds.push(j);
-        }
-        // gather region indices for cluster cl
-        const map_inds = [];
-        const mx = map_src.data['hc_cluster'];
-        for (let j = 0; j < mx.length; j++) {
-            if (mx[j] === cl) map_inds.push(j);
-        }
-        // toggle-off if already selected
-        const already = table_src.selected.indices.length===1
-                       && table_src.selected.indices[0]===cl;
-        if (already) {
-            hex_src.selected.indices   = [];
-            map_src.selected.indices   = [];
-            table_src.selected.indices = [];
-        } else {
-            hex_src.selected.indices   = hex_inds;
-            map_src.selected.indices   = map_inds;
-            table_src.selected.indices = [cl];
-        }
-        hex_src.change.emit();
-        map_src.change.emit();
-        table_src.change.emit();
-    """))
-
-# 6b) Hex‐plot → Map & Table connectivity: single‐unit selection
-<<<<<<< HEAD
-source_hex.selected.js_on_change('indices', CustomJS(args=dict(
-    hex_src=source_hex,
-    map_src=source_map,
-    table_src=source_table
-), code="""
-    const inds = hex_src.selected.indices;
-    if (hex_src.data._skip){
-        hex_src.data._skip = false;
-        return;
-    }
-    if (inds.length === 1 && hex_src.data._last_sel === inds[0]) {
-        hex_src.data._skip = true;
-        hex_src.selected.indices   = [];
-        map_src.selected.indices   = [];
-        table_src.selected.indices = [];
-        hex_src.data._last_sel = null;
-        hex_src.change.emit();
-        map_src.change.emit();
-        table_src.change.emit();
-        return;
-    }
-    hex_src.data._last_sel = inds.length === 1 ? inds[0] : null;
-    if (inds.length === 0) {
-        map_src.selected.indices   = [];
-        table_src.selected.indices = [];
-    } else if (inds.length === 1) {
-        const idx = inds[0];
-        // find all regions with matching BMU coords
-        const bx = hex_src.data['bmu_x'][idx];
-        const by = hex_src.data['bmu_y'][idx];
-        const xs = map_src.data['bmu_x'];
-        const ys = map_src.data['bmu_y'];
-        const region_inds = [];
-        for (let i = 0; i < xs.length; i++) {
-            if (xs[i] === bx && ys[i] === by) {
-                region_inds.push(i);
-            }
-        }
-        map_src.selected.indices   = region_inds;
-        const cl = hex_src.data['hc_cluster'][idx];
-        table_src.selected.indices = [cl];
-    } else {
-        return;
-    }
-    map_src.change.emit();
-    table_src.change.emit();
-"""))
-
-# 6c) Map‐plot → Hex & Table connectivity: single‐unit selection
-source_map.selected.js_on_change('indices', CustomJS(args=dict(
-    hex_src=source_hex,
-    map_src=source_map,
-    table_src=source_table
-), code="""
-    const inds = map_src.selected.indices;
-    if (map_src.data._skip){
-        map_src.data._skip = false;
-        return;
-    }
-    if (inds.length === 1 && map_src.data._last_sel === inds[0]) {
-        map_src.data._skip = true;
-        map_src.selected.indices   = [];
-        hex_src.selected.indices   = [];
-        table_src.selected.indices = [];
-        map_src.data._last_sel = null;
-        map_src.change.emit();
-        hex_src.change.emit();
-        table_src.change.emit();
-        return;
-    }
-    map_src.data._last_sel = inds.length === 1 ? inds[0] : null;
-    if (inds.length === 0) {
-        hex_src.selected.indices   = [];
-        table_src.selected.indices = [];
-    } else if (inds.length === 1) {
-        const idx = inds[0];
-        const bx  = map_src.data['bmu_x'][idx];
-        const by  = map_src.data['bmu_y'][idx];
-        const xs  = hex_src.data['bmu_x'];
-        const ys  = hex_src.data['bmu_y'];
-        let hex_i = null;
-        for (let i = 0; i < xs.length; i++) {
-            if (xs[i] === bx && ys[i] === by) { hex_i = i; break; }
-        }
-        hex_src.selected.indices   = hex_i !== null ? [hex_i] : [];
-        const cl = map_src.data['hc_cluster'][idx];
-        table_src.selected.indices = [cl];
-    } else {
-        return;
-    }
-    hex_src.change.emit();
-    table_src.change.emit();
-"""))
-
-=======
-source_hex.selected.js_on_change('indices', CustomJS(args=dict(
-    hex_src=source_hex,
-    map_src=source_map,
-    table_src=source_table
-), code="""
-    const inds = hex_src.selected.indices;
-    if (inds.length === 0) {
-        map_src.selected.indices   = [];
-        table_src.selected.indices = [];
-    } else if (inds.length === 1) {
-        const idx = inds[0];
-        // find all regions with matching BMU coords
-        const bx = hex_src.data['bmu_x'][idx];
-        const by = hex_src.data['bmu_y'][idx];
-        const xs = map_src.data['bmu_x'];
-        const ys = map_src.data['bmu_y'];
-        const region_inds = [];
-        for (let i = 0; i < xs.length; i++) {
-            if (xs[i] === bx && ys[i] === by) {
-                region_inds.push(i);
-            }
-        }
-        map_src.selected.indices   = region_inds;
-        // highlight cluster row
-        const cl = hex_src.data['hc_cluster'][idx];
-        table_src.selected.indices = [cl];
-    } else {
-        return;
-    }
-    map_src.change.emit();
-    table_src.change.emit();
-"""))
-
-# 6c) Map‐plot → Hex & Table connectivity: single‐unit selection
-
-source_map.selected.js_on_change('indices', CustomJS(args=dict(
-    hex_src=source_hex,
-    map_src=source_map,
-    table_src=source_table
-), code="""
-    const inds = map_src.selected.indices;
-    if (inds.length === 0) {
-        hex_src.selected.indices   = [];
-        table_src.selected.indices = [];
-    } else if (inds.length === 1) {
-        const idx = inds[0];
-        const bx  = map_src.data['bmu_x'][idx];
-        const by  = map_src.data['bmu_y'][idx];
-        const xs  = hex_src.data['bmu_x'];
-        const ys  = hex_src.data['bmu_y'];
-        let hex_i = null;
-        for (let i = 0; i < xs.length; i++) {
-            if (xs[i] === bx && ys[i] === by) { hex_i = i; break; }
-        }
-        hex_src.selected.indices   = hex_i !== null ? [hex_i] : [];
-        const cl = map_src.data['hc_cluster'][idx];
-        table_src.selected.indices = [cl];
-    } else {
-        return;
-    }
-    hex_src.change.emit();
-    table_src.change.emit();
-"""))
->>>>>>> 1fb541b2
-
-# 6d) Toggle selection on repeated taps
-p_hex.js_on_event(Tap, CustomJS(args=dict(src=source_hex), code="""
-    const inds = src.selected.indices;
-    if (inds.length === 1) {
-        const idx = inds[0];
-        if (src.data._last_sel === idx) {
-            src.selected.indices = [];
-            src.data._last_sel = null;
-        } else {
-            src.data._last_sel = idx;
-        }
-        src.change.emit();
-    }
-"""))
-
-p_map.js_on_event(Tap, CustomJS(args=dict(src=source_map), code="""
-    const inds = src.selected.indices;
-    if (inds.length === 1) {
-        const idx = inds[0];
-        if (src.data._last_sel === idx) {
-            src.selected.indices = [];
-            src.data._last_sel = null;
-        } else {
-            src.data._last_sel = idx;
-        }
-        src.change.emit();
-    }
-"""))
-
-# 6d) Toggle selection on repeated taps
-p_hex.js_on_event(Tap, CustomJS(args=dict(src=source_hex), code="""
-    const inds = src.selected.indices;
-    if (inds.length === 1) {
-        const idx = inds[0];
-        if (src.data._last_sel === idx) {
-            src.selected.indices = [];
-            src.data._last_sel = null;
-        } else {
-            src.data._last_sel = idx;
-        }
-        src.change.emit();
-    }
-"""))
-
-p_map.js_on_event(Tap, CustomJS(args=dict(src=source_map), code="""
-    const inds = src.selected.indices;
-    if (inds.length === 1) {
-        const idx = inds[0];
-        if (src.data._last_sel === idx) {
-            src.selected.indices = [];
-            src.data._last_sel = null;
-        } else {
-            src.data._last_sel = idx;
-        }
-        src.change.emit();
-    }
-"""))
-
-# 7) Assemble layout
-layout = column(
-    row(toggle, *cluster_buttons, sizing_mode="stretch_width"),
-    row(p_hex,    p_map,           sizing_mode="stretch_width"),
-    data_table,
-    sizing_mode="stretch_width"
-)
-
-curdoc().add_root(layout)
-curdoc().title = "SOM Dashboard"
+# main.py
+
+"""
+Entry point for Bokeh Server: assembles data, models, plots, and widgets.
+"""
+
+import os
+from bokeh.io import curdoc
+from bokeh.layouts import column, row
+from bokeh.models import CustomJS
+from bokeh.events import ButtonClick
+
+from data_loader import load_data, scale_data
+from som_model import train_som, compute_umatrix
+from cluster_analysis import assign_clusters, compute_cluster_means
+from widgets import create_um_toggle, create_cluster_buttons
+from plots import build_hex_plot, build_map_plot, build_data_table
+
+
+# 1) Load & preprocess
+HERE = os.path.dirname(__file__)
+gpkg_path = os.path.join(HERE, 'data', 'mydata.gpkg')
+gdf = load_data(gpkg_path)
+scaled_df, geo_df = scale_data(gdf)
+
+# 2) Train SOM & compute U-Matrix
+som     = train_som(scaled_df)
+um_flat = compute_umatrix(som)
+
+# 3) Assign clusters & compute summary
+hex_df           = assign_clusters(som, scaled_df)
+cluster_means_df = compute_cluster_means(hex_df)
+
+# 4) Create widgets
+toggle          = create_um_toggle()
+cluster_buttons = create_cluster_buttons(n_clusters=cluster_means_df.shape[0])
+
+# 5) Build plots & table
+# build_hex_plot now returns a ColumnDataSource of one row per SOM unit
+p_hex, source_hex = build_hex_plot(hex_df, som, um_flat, toggle)
+
+# pass BMU coords into geo_df so map_source has them for region selection
+geo_with_bmu = geo_df.assign(bmu_x=hex_df['bmu_x'], bmu_y=hex_df['bmu_y'])
+p_map, source_map = build_map_plot(geo_with_bmu, hex_df, cluster_buttons)
+
+data_table   = build_data_table(cluster_means_df)
+source_table = data_table.source
+
+# 6a) Cluster‐button callbacks: select/deselect all units & regions in the cluster
+for i, btn in enumerate(cluster_buttons):
+    btn.js_on_event(ButtonClick, CustomJS(args=dict(
+        hex_src=source_hex,
+        map_src=source_map,
+        table_src=source_table,
+        cl=i
+    ), code="""
+        // gather unit indices for cluster cl
+        const hex_inds = [];
+        const hx = hex_src.data['hc_cluster'];
+        for (let j = 0; j < hx.length; j++) {
+            if (hx[j] === cl) hex_inds.push(j);
+        }
+        // gather region indices for cluster cl
+        const map_inds = [];
+        const mx = map_src.data['hc_cluster'];
+        for (let j = 0; j < mx.length; j++) {
+            if (mx[j] === cl) map_inds.push(j);
+        }
+        // toggle-off if already selected
+        const already = table_src.selected.indices.length===1
+                       && table_src.selected.indices[0]===cl;
+        if (already) {
+            hex_src.selected.indices   = [];
+            map_src.selected.indices   = [];
+            table_src.selected.indices = [];
+        } else {
+            hex_src.selected.indices   = hex_inds;
+            map_src.selected.indices   = map_inds;
+            table_src.selected.indices = [cl];
+        }
+        hex_src.change.emit();
+        map_src.change.emit();
+        table_src.change.emit();
+    """))
+
+# 6b) Hex‐plot → Map & Table connectivity: single‐unit selection
+source_hex.selected.js_on_change('indices', CustomJS(args=dict(
+    hex_src=source_hex,
+    map_src=source_map,
+    table_src=source_table
+), code="""
+    const inds = hex_src.selected.indices;
+    if (hex_src.data._skip){
+        hex_src.data._skip = false;
+        return;
+    }
+    if (inds.length === 1 && hex_src.data._last_sel === inds[0]) {
+        hex_src.data._skip = true;
+        hex_src.selected.indices   = [];
+        map_src.selected.indices   = [];
+        table_src.selected.indices = [];
+        hex_src.data._last_sel = null;
+        hex_src.change.emit();
+        map_src.change.emit();
+        table_src.change.emit();
+        return;
+    }
+    hex_src.data._last_sel = inds.length === 1 ? inds[0] : null;
+    if (inds.length === 0) {
+        map_src.selected.indices   = [];
+        table_src.selected.indices = [];
+    } else if (inds.length === 1) {
+        const idx = inds[0];
+        // find all regions with matching BMU coords
+        const bx = hex_src.data['bmu_x'][idx];
+        const by = hex_src.data['bmu_y'][idx];
+        const xs = map_src.data['bmu_x'];
+        const ys = map_src.data['bmu_y'];
+        const region_inds = [];
+        for (let i = 0; i < xs.length; i++) {
+            if (xs[i] === bx && ys[i] === by) {
+                region_inds.push(i);
+            }
+        }
+        map_src.selected.indices   = region_inds;
+        const cl = hex_src.data['hc_cluster'][idx];
+        table_src.selected.indices = [cl];
+    } else {
+        return;
+    }
+    map_src.change.emit();
+    table_src.change.emit();
+"""))
+
+# 6c) Map‐plot → Hex & Table connectivity: single‐unit selection
+source_map.selected.js_on_change('indices', CustomJS(args=dict(
+    hex_src=source_hex,
+    map_src=source_map,
+    table_src=source_table
+), code="""
+    const inds = map_src.selected.indices;
+    if (map_src.data._skip){
+        map_src.data._skip = false;
+        return;
+    }
+    if (inds.length === 1 && map_src.data._last_sel === inds[0]) {
+        map_src.data._skip = true;
+        map_src.selected.indices   = [];
+        hex_src.selected.indices   = [];
+        table_src.selected.indices = [];
+        map_src.data._last_sel = null;
+        map_src.change.emit();
+        hex_src.change.emit();
+        table_src.change.emit();
+        return;
+    }
+    map_src.data._last_sel = inds.length === 1 ? inds[0] : null;
+    if (inds.length === 0) {
+        hex_src.selected.indices   = [];
+        table_src.selected.indices = [];
+    } else if (inds.length === 1) {
+        const idx = inds[0];
+        const bx  = map_src.data['bmu_x'][idx];
+        const by  = map_src.data['bmu_y'][idx];
+        const xs  = hex_src.data['bmu_x'];
+        const ys  = hex_src.data['bmu_y'];
+        let hex_i = null;
+        for (let i = 0; i < xs.length; i++) {
+            if (xs[i] === bx && ys[i] === by) { hex_i = i; break; }
+        }
+        hex_src.selected.indices   = hex_i !== null ? [hex_i] : [];
+        const cl = map_src.data['hc_cluster'][idx];
+        table_src.selected.indices = [cl];
+    } else {
+        return;
+    }
+    hex_src.change.emit();
+    table_src.change.emit();
+"""))
+
+
+# 6d) Toggle selection on repeated taps
+p_hex.js_on_event(Tap, CustomJS(args=dict(src=source_hex), code="""
+    const inds = src.selected.indices;
+    if (inds.length === 1) {
+        const idx = inds[0];
+        if (src.data._last_sel === idx) {
+            src.selected.indices = [];
+            src.data._last_sel = null;
+        } else {
+            src.data._last_sel = idx;
+        }
+        src.change.emit();
+    }
+"""))
+
+p_map.js_on_event(Tap, CustomJS(args=dict(src=source_map), code="""
+    const inds = src.selected.indices;
+    if (inds.length === 1) {
+        const idx = inds[0];
+        if (src.data._last_sel === idx) {
+            src.selected.indices = [];
+            src.data._last_sel = null;
+        } else {
+            src.data._last_sel = idx;
+        }
+        src.change.emit();
+    }
+"""))
+
+# 6d) Toggle selection on repeated taps
+p_hex.js_on_event(Tap, CustomJS(args=dict(src=source_hex), code="""
+    const inds = src.selected.indices;
+    if (inds.length === 1) {
+        const idx = inds[0];
+        if (src.data._last_sel === idx) {
+            src.selected.indices = [];
+            src.data._last_sel = null;
+        } else {
+            src.data._last_sel = idx;
+        }
+        src.change.emit();
+    }
+"""))
+
+p_map.js_on_event(Tap, CustomJS(args=dict(src=source_map), code="""
+    const inds = src.selected.indices;
+    if (inds.length === 1) {
+        const idx = inds[0];
+        if (src.data._last_sel === idx) {
+            src.selected.indices = [];
+            src.data._last_sel = null;
+        } else {
+            src.data._last_sel = idx;
+        }
+        src.change.emit();
+    }
+"""))
+
+# 7) Assemble layout
+layout = column(
+    row(toggle, *cluster_buttons, sizing_mode="stretch_width"),
+    row(p_hex,    p_map,           sizing_mode="stretch_width"),
+    data_table,
+    sizing_mode="stretch_width"
+)
+
+curdoc().add_root(layout)
+curdoc().title = "SOM Dashboard"